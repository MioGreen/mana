defmodule HexPrefix.Mixfile do
  use Mix.Project

  def project do
<<<<<<< HEAD
    [app: :hex_prefix,
     version: "0.1.0",
     build_path: "../../_build",
     config_path: "../../config/config.exs",
     deps_path: "../../deps",
     lockfile: "../../mix.lock",
     elixir: "~> 1.0",
     description: "Ethereum's Hex Prefix encoding",
     package: [
       maintainers: ["Geoffrey Hayes", "Ayrat Badykov"],
       licenses: ["MIT"],
       links: %{"GitHub" => "https://github.com/exthereum/hex_prefix"}
     ],
     build_embedded: Mix.env == :prod,
     start_permanent: Mix.env == :prod,
     deps: deps()]
=======
    [
      app: :hex_prefix,
      version: "0.1.0",
      elixir: "~> 1.6",
      description: "Ethereum's Hex Prefix encoding",
      package: [
        maintainers: ["Geoffrey Hayes", "Ayrat Badykov"],
        licenses: ["MIT"],
        links: %{"GitHub" => "https://github.com/exthereum/hex_prefix"}
      ],
      build_embedded: Mix.env() == :prod,
      start_permanent: Mix.env() == :prod,
      deps: deps()
    ]
>>>>>>> 4c0f7fc0
  end

  # Configuration for the OTP application
  #
  # Type `mix help compile.app` for more information
  def application do
    [applications: [:logger]]
  end

  # Dependencies can be Hex packages:
  #
  #   {:mydep, "~> 0.3.0"}
  #
  # Or git/path repositories:
  #
  #   {:mydep, git: "https://github.com/elixir-lang/mydep.git", tag: "0.1.0"}
  #
  # To depend on another app inside the umbrella:
  #
  #   {:myapp, in_umbrella: true}
  #
  # Type `mix help deps` for more examples and options
  defp deps do
    [
      {:credo, "~> 0.9", only: [:dev, :test], runtime: false},
      {:ex_doc, "~> 0.16", only: :dev, runtime: false},
      {:dialyxir, "~> 0.5", only: [:dev], runtime: false}
    ]
  end
end<|MERGE_RESOLUTION|>--- conflicted
+++ resolved
@@ -2,27 +2,13 @@
   use Mix.Project
 
   def project do
-<<<<<<< HEAD
-    [app: :hex_prefix,
-     version: "0.1.0",
-     build_path: "../../_build",
-     config_path: "../../config/config.exs",
-     deps_path: "../../deps",
-     lockfile: "../../mix.lock",
-     elixir: "~> 1.0",
-     description: "Ethereum's Hex Prefix encoding",
-     package: [
-       maintainers: ["Geoffrey Hayes", "Ayrat Badykov"],
-       licenses: ["MIT"],
-       links: %{"GitHub" => "https://github.com/exthereum/hex_prefix"}
-     ],
-     build_embedded: Mix.env == :prod,
-     start_permanent: Mix.env == :prod,
-     deps: deps()]
-=======
     [
       app: :hex_prefix,
       version: "0.1.0",
+      build_path: "../../_build",
+      config_path: "../../config/config.exs",
+      deps_path: "../../deps",
+      lockfile: "../../mix.lock",
       elixir: "~> 1.6",
       description: "Ethereum's Hex Prefix encoding",
       package: [
@@ -34,7 +20,6 @@
       start_permanent: Mix.env() == :prod,
       deps: deps()
     ]
->>>>>>> 4c0f7fc0
   end
 
   # Configuration for the OTP application
