defmodule EVM.Mixfile do
  use Mix.Project

  def project do
    [
      app: :evm,
      version: "0.1.14",
      build_path: "../../_build",
      config_path: "../../config/config.exs",
      deps_path: "../../deps",
      lockfile: "../../mix.lock",
      elixir: "~> 1.6",
      description: "Ethereum's Virtual Machine, in all its glory.",
      package: [
        maintainers: ["Geoffrey Hayes", "Ayrat Badykov", "Mason Forest"],
        licenses: ["MIT"],
        links: %{"GitHub" => "https://github.com/exthereum/evm"}
      ],
      build_embedded: Mix.env() == :prod,
      start_permanent: Mix.env() == :prod,
      deps: deps(),
      dialyzer: [ignore_warnings: ".dialyzer.ignore-warnings"]
    ]
  end

  # Configuration for the OTP application
  #
  # Type "mix help compile.app" for more information
  def application do
    # Specify extra applications you'll use from Erlang/Elixir
    [extra_applications: [:logger], mod: {EVM.Application, []}]
  end

  # Dependencies can be Hex packages:
  #
  #   {:my_dep, "~> 0.3.0"}
  #
  # Or git/path repositories:
  #
  #   {:my_dep, git: "https://github.com/elixir-lang/my_dep.git", tag: "0.1.0"}
  #
  # To depend on another app inside the umbrella:
  #
  #   {:my_app, in_umbrella: true}
  #
  # Type "mix help deps" for more examples and options
  defp deps do
    [
      {:ex_rlp, "~> 0.3.0"},
      {:credo, "~> 0.9.1", only: [:dev, :test], runtime: false},
      {:poison, "~> 3.1.0", only: [:dev, :test], runtime: false},
      {:ex_doc, "~> 0.14", only: :dev, runtime: false},
<<<<<<< HEAD
      {:merkle_patricia_tree, in_umbrella: true},
=======
      {:merkle_patricia_tree,
       git: "git@github.com:poanetwork/merkle_patricia_tree.git", branch: 'update_ex_rlp'},
>>>>>>> ecc01e2a
      {:keccakf1600, "~> 2.0.0", hex: :keccakf1600_orig},
      {:ex_rlp, "~> 0.3.0"},
      {:dialyxir, "~> 0.5", only: [:dev], runtime: false}
    ]
  end
end<|MERGE_RESOLUTION|>--- conflicted
+++ resolved
@@ -50,12 +50,7 @@
       {:credo, "~> 0.9.1", only: [:dev, :test], runtime: false},
       {:poison, "~> 3.1.0", only: [:dev, :test], runtime: false},
       {:ex_doc, "~> 0.14", only: :dev, runtime: false},
-<<<<<<< HEAD
       {:merkle_patricia_tree, in_umbrella: true},
-=======
-      {:merkle_patricia_tree,
-       git: "git@github.com:poanetwork/merkle_patricia_tree.git", branch: 'update_ex_rlp'},
->>>>>>> ecc01e2a
       {:keccakf1600, "~> 2.0.0", hex: :keccakf1600_orig},
       {:ex_rlp, "~> 0.3.0"},
       {:dialyxir, "~> 0.5", only: [:dev], runtime: false}
