--- conflicted
+++ resolved
@@ -43,20 +43,19 @@
                       group: :system
                     },
                     %{
-<<<<<<< HEAD
                       id: 0xFA,
                       description: "Static message-call into an account",
                       sym: :delegatecall,
                       input_count: 6,
                       output_count: 1,
-=======
+                      group: :system
+                    },
                       id: 0xFD,
                       description:
                         "Halt execution reverting state changes but returning data and remaining gas.",
                       sym: :revert,
                       input_count: 2,
                       output_count: 0,
->>>>>>> 494ae439
                       group: :system
                     },
                     %{
